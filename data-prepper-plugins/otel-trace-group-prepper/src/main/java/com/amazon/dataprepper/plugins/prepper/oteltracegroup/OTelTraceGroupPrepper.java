package com.amazon.dataprepper.plugins.prepper.oteltracegroup;

import com.amazon.dataprepper.model.PluginType;
import com.amazon.dataprepper.model.annotations.DataPrepperPlugin;
import com.amazon.dataprepper.model.configuration.PluginSetting;
import com.amazon.dataprepper.model.prepper.AbstractPrepper;
import com.amazon.dataprepper.model.record.Record;
import com.fasterxml.jackson.core.JsonProcessingException;
import com.fasterxml.jackson.core.type.TypeReference;
import com.fasterxml.jackson.databind.ObjectMapper;
import com.google.common.base.Strings;
import io.micrometer.core.instrument.Counter;
import org.elasticsearch.action.search.SearchRequest;
import org.elasticsearch.action.search.SearchResponse;
import org.elasticsearch.client.RequestOptions;
import org.elasticsearch.client.RestHighLevelClient;
import org.elasticsearch.common.document.DocumentField;
import org.elasticsearch.index.query.QueryBuilders;
import org.elasticsearch.search.SearchHit;
import org.elasticsearch.search.builder.SearchSourceBuilder;
import org.slf4j.Logger;
import org.slf4j.LoggerFactory;

import java.io.IOException;
<<<<<<< HEAD
import java.time.Instant;
import java.util.AbstractMap;
=======
>>>>>>> e2b858c0
import java.util.Arrays;
import java.util.Collection;
import java.util.HashMap;
import java.util.HashSet;
import java.util.LinkedList;
import java.util.List;
import java.util.Map;
import java.util.Objects;
import java.util.Set;
import java.util.stream.Stream;

@DataPrepperPlugin(name = "otel_trace_group_prepper", type = PluginType.PREPPER)
public class OTelTraceGroupPrepper extends AbstractPrepper<Record<String>, Record<String>> {

    public static final String RECORDS_IN_MISSING_TRACE_GROUP = "recordsInMissingTraceGroup";
    public static final String RECORDS_OUT_FIXED_TRACE_GROUP = "recordsOutFixedTraceGroup";
    public static final String RECORDS_OUT_MISSING_TRACE_GROUP = "recordsOutMissingTraceGroup";

    private static final Logger LOG = LoggerFactory.getLogger(OTelTraceGroupPrepper.class);
    private static final ObjectMapper OBJECT_MAPPER = new ObjectMapper();
    private static final TypeReference<Map<String, Object>> MAP_TYPE_REFERENCE = new TypeReference<Map<String, Object>>() {};

    private final OTelTraceGroupPrepperConfig otelTraceGroupPrepperConfig;
    private final RestHighLevelClient restHighLevelClient;

    private final Counter recordsInMissingTraceGroupCounter;
    private final Counter recordsOutFixedTraceGroupCounter;
    private final Counter recordsOutMissingTraceGroupCounter;

    public OTelTraceGroupPrepper(final PluginSetting pluginSetting) {
        super(pluginSetting);
        otelTraceGroupPrepperConfig = OTelTraceGroupPrepperConfig.buildConfig(pluginSetting);
        restHighLevelClient = otelTraceGroupPrepperConfig.getEsConnectionConfig().createClient();

        recordsInMissingTraceGroupCounter = pluginMetrics.counter(RECORDS_IN_MISSING_TRACE_GROUP);
        recordsOutFixedTraceGroupCounter = pluginMetrics.counter(RECORDS_OUT_FIXED_TRACE_GROUP);
        recordsOutMissingTraceGroupCounter = pluginMetrics.counter(RECORDS_OUT_MISSING_TRACE_GROUP);
    }

    @Override
    public Collection<Record<String>> doExecute(final Collection<Record<String>> rawSpanStringRecords) {
        final List<Record<String>> recordsOut = new LinkedList<>();
        final Map<Record<String>, Map<String, Object>> recordMissingTraceGroupToRawSpanMap = new HashMap<>();
        final Set<String> traceIdsToLookUp = new HashSet<>();
        for (Record<String> record: rawSpanStringRecords) {
            try {
                final Map<String, Object> rawSpanMap = OBJECT_MAPPER.readValue(record.getData(), MAP_TYPE_REFERENCE);
                final String traceGroupName = (String) rawSpanMap.get(TraceGroupWrapper.TRACE_GROUP_NAME_FIELD);
                final String traceId = (String) rawSpanMap.get(OTelTraceGroupPrepperConfig.TRACE_ID_FIELD);
                if (Strings.isNullOrEmpty(traceGroupName)) {
                    traceIdsToLookUp.add(traceId);
                    recordMissingTraceGroupToRawSpanMap.put(record, rawSpanMap);
                    recordsInMissingTraceGroupCounter.increment();
                } else {
                    recordsOut.add(record);
                }
            } catch (JsonProcessingException e) {
                LOG.error("Failed to parse the record: [{}]", record.getData());
            }
        }

        final Map<String, TraceGroupWrapper> traceIdToTraceGroup = searchTraceGroupByTraceIds(traceIdsToLookUp);
        for (final Map.Entry<Record<String>, Map<String, Object>> entry: recordMissingTraceGroupToRawSpanMap.entrySet()) {
            final Record<String> record = entry.getKey();
            final Map<String, Object> rawSpanMap = entry.getValue();
            final String traceId = (String) rawSpanMap.get(OTelTraceGroupPrepperConfig.TRACE_ID_FIELD);
            final TraceGroupWrapper traceGroup = traceIdToTraceGroup.get(traceId);
            if (Objects.nonNull(traceGroup)) {
                try {
                    Map<String, Object> traceGroupMap = OBJECT_MAPPER.convertValue(traceGroup, MAP_TYPE_REFERENCE);
                    rawSpanMap.putAll(traceGroupMap);
                    final String newData = OBJECT_MAPPER.writeValueAsString(rawSpanMap);
                    recordsOut.add(new Record<>(newData, record.getMetadata()));
<<<<<<< HEAD
                } catch (Exception e) {
=======
                    recordsOutFixedTraceGroupCounter.increment();
                } catch (JsonProcessingException e) {
>>>>>>> e2b858c0
                    recordsOut.add(record);
                    LOG.error("Failed to process the raw span: [{}]", record.getData(), e);
                }
            } else {
                recordsOut.add(record);
                recordsOutMissingTraceGroupCounter.increment();
                final String spanId = (String) rawSpanMap.get(OTelTraceGroupPrepperConfig.SPAN_ID_FIELD);
                LOG.warn("Failed to find traceGroup for spanId: {} due to traceGroup missing for traceId: {}", spanId, traceId);
            }
        }

        return recordsOut;
    }

    private Map<String, TraceGroupWrapper> searchTraceGroupByTraceIds(final Collection<String> traceIds) {
        final Map<String, TraceGroupWrapper> traceIdToTraceGroup = new HashMap<>();
        final SearchRequest searchRequest = createSearchRequest(traceIds);

        try {
            final SearchResponse searchResponse = restHighLevelClient.search(searchRequest, RequestOptions.DEFAULT);
            final SearchHit[] searchHits = searchResponse.getHits().getHits();
            Arrays.asList(searchHits).forEach(searchHit -> {
                Map.Entry<String, TraceGroupWrapper> entry = fromSearchHitToMapEntry(searchHit);
                if (Objects.nonNull(entry)) {
                    traceIdToTraceGroup.put(entry.getKey(), entry.getValue());
                }
            });
        } catch (Exception e) {
            // TODO: retry for status code 429 of ElasticsearchException?
            LOG.error("Search request for traceGroup failed for traceIds: {} due to {}", traceIds, e.getMessage());
        }

        return traceIdToTraceGroup;
    }

    private SearchRequest createSearchRequest(final Collection<String> traceIds) {
        final SearchRequest searchRequest = new SearchRequest(OTelTraceGroupPrepperConfig.RAW_INDEX_ALIAS);
        final SearchSourceBuilder searchSourceBuilder = new SearchSourceBuilder();
        searchSourceBuilder.query(
                QueryBuilders.boolQuery()
                        .must(QueryBuilders.termsQuery(OTelTraceGroupPrepperConfig.TRACE_ID_FIELD, traceIds))
                        .must(QueryBuilders.termQuery(OTelTraceGroupPrepperConfig.PARENT_SPAN_ID_FIELD, ""))
        );
        searchSourceBuilder.docValueField(OTelTraceGroupPrepperConfig.TRACE_ID_FIELD);
        searchSourceBuilder.docValueField(TraceGroupWrapper.TRACE_GROUP_NAME_FIELD);
        searchSourceBuilder.docValueField(TraceGroupWrapper.TRACE_GROUP_END_TIME_FIELD, OTelTraceGroupPrepperConfig.STRICT_DATE_TIME);
        searchSourceBuilder.docValueField(TraceGroupWrapper.TRACE_GROUP_DURATION_IN_NANOS_FIELD);
        searchSourceBuilder.docValueField(TraceGroupWrapper.TRACE_GROUP_STATUS_CODE_FIELD);
        searchSourceBuilder.fetchSource(false);
        searchRequest.source(searchSourceBuilder);

        return searchRequest;
    }

    private Map.Entry<String, TraceGroupWrapper> fromSearchHitToMapEntry(final SearchHit searchHit) {
        final DocumentField traceIdDocField = searchHit.field(OTelTraceGroupPrepperConfig.TRACE_ID_FIELD);
        final DocumentField traceGroupNameDocField = searchHit.field(TraceGroupWrapper.TRACE_GROUP_NAME_FIELD);
        final DocumentField traceGroupEndTimeDocField = searchHit.field(TraceGroupWrapper.TRACE_GROUP_END_TIME_FIELD);
        final DocumentField traceGroupDurationInNanosDocField = searchHit.field(TraceGroupWrapper.TRACE_GROUP_DURATION_IN_NANOS_FIELD);
        final DocumentField traceGroupStatusCodeDocField = searchHit.field(TraceGroupWrapper.TRACE_GROUP_STATUS_CODE_FIELD);
        if (Stream.of(traceIdDocField, traceGroupNameDocField, traceGroupEndTimeDocField, traceGroupDurationInNanosDocField,
                traceGroupStatusCodeDocField).allMatch(Objects::nonNull)) {
            final String traceId = traceIdDocField.getValue();
            final String traceGroupName = traceGroupNameDocField.getValue();
            // Restore trailing zeros for thousand, e.g. 2020-08-20T05:40:46.0895568Z -> 2020-08-20T05:40:46.089556800Z
            final String traceGroupEndTime = Instant.parse(traceGroupEndTimeDocField.getValue()).toString();
            final Number traceGroupDurationInNanos = traceGroupDurationInNanosDocField.getValue();
            final Number traceGroupStatusCode = traceGroupStatusCodeDocField.getValue();
            return new AbstractMap.SimpleEntry<>(traceId, new TraceGroupWrapper(traceGroupName, traceGroupEndTime,
                    traceGroupDurationInNanos.longValue(), traceGroupStatusCode.intValue()));
        }
        return null;
    }

    @Override
    public void shutdown() {
        try {
            restHighLevelClient.close();
        } catch (IOException e) {
            throw new RuntimeException(e.getMessage(), e);
        }
    }
}<|MERGE_RESOLUTION|>--- conflicted
+++ resolved
@@ -22,11 +22,8 @@
 import org.slf4j.LoggerFactory;
 
 import java.io.IOException;
-<<<<<<< HEAD
 import java.time.Instant;
 import java.util.AbstractMap;
-=======
->>>>>>> e2b858c0
 import java.util.Arrays;
 import java.util.Collection;
 import java.util.HashMap;
@@ -100,12 +97,8 @@
                     rawSpanMap.putAll(traceGroupMap);
                     final String newData = OBJECT_MAPPER.writeValueAsString(rawSpanMap);
                     recordsOut.add(new Record<>(newData, record.getMetadata()));
-<<<<<<< HEAD
+                    recordsOutFixedTraceGroupCounter.increment();
                 } catch (Exception e) {
-=======
-                    recordsOutFixedTraceGroupCounter.increment();
-                } catch (JsonProcessingException e) {
->>>>>>> e2b858c0
                     recordsOut.add(record);
                     LOG.error("Failed to process the raw span: [{}]", record.getData(), e);
                 }
