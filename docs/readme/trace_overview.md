# Trace Analytics

## Introduction

Data Prepper is a key component in providing [Trace Analytics](https://opendistro.github.io/for-elasticsearch-docs/docs/trace/) feature in OpenDistro For Elasticsearch and Amazon Elasticsearch service. Data Prepper is a last mile server-side component which collects telemetry data from [AWS Distro OpenTelemetry collector](https://aws-otel.github.io/docs/getting-started/collector) or [OpenTelemetry collector](https://github.com/open-telemetry/opentelemetry-collector) and transforms it for Elasticsearch.
The transformed trace data is the visualized using the  [Trace Analytics Kibana plugin](https://opendistro.github.io/for-elasticsearch-docs/docs/trace/ta-kibana/), which provides at-a-glance visibility into your application performance, along with the ability to drill down on individual traces. 

Here is how all the components work in trace analytics,
<br />
<br />
![Trace Analytics Pipeline](images/Components.jpg)
<br />
<br />

In your service environment you will have to run OpenTelemetry Collector. You can run it as a sidecar or daemonset for EKS, a sidecar for ECS, or an agent on EC2. You should configure the collector to export trace data to Data Prepper. You will then have to deploy Data Prepper as an intermediate component and configure it to send the enriched trace data to your Opendistro For Elasticsearch cluster or Amazon Elasticsearch Service domain. Then using Kibana you can visualize and detect problems in your distributed applications. 

## Trace Analytics Pipeline

<<<<<<< HEAD
## Preppers

We have two preppers for the Trace Analytics feature,
* *otel_trace_raw_prepper* -  This prepper is responsible for converting the trace data in [OpenTelemetry specification](https://github.com/open-telemetry/opentelemetry-proto/tree/master/opentelemetry/proto/trace/v1) to elasticsearch friendly (JSON) docs. These elasticsearch friendly docs have certain additional fields like duration which are not part of the original OpenTelemetry specification. These additional fields are to make the instant kibana dashboards user-friendly.
* *service_map_stateful* -  This prepper performs the required preprocessing on the trace data and build metadata to display the service-map kibana dashboards.
=======
To achieve trace analytics in Data Prepper we have three pipelines `otel-trace-pipeline`, `raw-trace-pipeline` and `service-map-pipeline`

![Trace Analytics Pipeline](images/TraceAnalyticsFeature.jpg)
>>>>>>> 221b9df4


### OpenTelemetry Trace Source

<<<<<<< HEAD
We have a generic sink that writes the data to elasticsearch as the destination. The elasticsearch sink has configuration options related to elasticsearch cluster like endpoint, SSL/Username, index name, index template, index state management, etc. 
For the trace analytics feature, the sink has specific configurations which enables the sink to use indices and index templates specific to this feature. Trace analytics specific elasticsearch indices are,
                                                                                                                                                                 
* *otel-v1-apm-span* -  This index stores the output from otel-trace-raw-prepper. 
* *otel-v1-apm-service-map* - This index stores the output from the service-map-prepper.
=======
The [OpenTelemetry source](../../data-prepper-plugins/otel-trace-source/README.md) accepts trace data from the OpenTelemetry collector. The source depends on [OpenTelemetry Protocol](https://github.com/open-telemetry/opentelemetry-specification/tree/master/specification/protocol). The source officially support transport over gRPC. The source also supports industry-standard encryption (TLS/HTTPS). 
>>>>>>> 221b9df4

### Processors

We have two processors for the Trace Analytics feature,
* *otel_trace_raw_processor* -  This processor is responsible for converting the trace data in [OpenTelemetry specification](https://github.com/open-telemetry/opentelemetry-proto/tree/master/opentelemetry/proto/trace/v1) to Elasticsearch friendly (JSON) docs. These elasticsearch friendly docs have certain additional fields like duration which are not part of the original OpenTelemetry specification. These additional fields are to make the instant kibana dashboards user-friendly.
* *service_map_stateful* -  This processor performs the required preprocessing on the trace data and build metadata to display the service-map kibana dashboards.


<<<<<<< HEAD
```
entry-pipeline:
  delay: "100"
  source:
    otel_trace_source:
      ssl: false
  sink:
    - pipeline:
        name: "raw-pipeline"
    - pipeline:
        name: "service-map-pipeline"
raw-pipeline:
  source:
    pipeline:
      name: "entry-pipeline"
  prepper:
    - otel_trace_raw_prepper:
  sink:
    - elasticsearch:
        hosts: [ "https://node-0.example.com:9200" ]
        cert: "/app/root-ca.pem"
        username: "admin"
        password: "admin"
        trace_analytics_raw: true
service-map-pipeline:
  delay: "100"
  source:
    pipeline:
      name: "entry-pipeline"
  prepper:
    - service_map_stateful:
  sink:
    - elasticsearch:
        hosts: ["https://node-0.example.com:9200"]
        cert: "/app/root-ca.pem"
        username: "admin"
        password: "admin"
        trace_analytics_service_map: true
```
=======
### Elasticsearch sink

We have a generic sink that writes the data to Elasticsearch as the destination. The [elasticsearch sink](../../data-prepper-plugins/elasticsearch/README.md) has configuration options related to elasticsearch cluster like endpoint, SSL/Username, index name, index template, index state management, etc. 
For the trace analytics feature, the sink has specific configurations which enables the sink to use indices and index templates specific to this feature. Trace analytics specific Elasticsearch indices are,
                                                                                                                                                                 
* *otel-v1-apm-span* -  This index stores the output from [otel-trace-raw-processor](../../data-prepper-plugins/otel-trace-raw-processor/README.md). 
* *otel-v1-apm-service-map* - This index stores the output from the [service-map-processor](../../data-prepper-plugins/service-map-stateful/README.md).
>>>>>>> 221b9df4
<|MERGE_RESOLUTION|>--- conflicted
+++ resolved
@@ -16,84 +16,26 @@
 
 ## Trace Analytics Pipeline
 
-<<<<<<< HEAD
-## Preppers
-
-We have two preppers for the Trace Analytics feature,
-* *otel_trace_raw_prepper* -  This prepper is responsible for converting the trace data in [OpenTelemetry specification](https://github.com/open-telemetry/opentelemetry-proto/tree/master/opentelemetry/proto/trace/v1) to elasticsearch friendly (JSON) docs. These elasticsearch friendly docs have certain additional fields like duration which are not part of the original OpenTelemetry specification. These additional fields are to make the instant kibana dashboards user-friendly.
-* *service_map_stateful* -  This prepper performs the required preprocessing on the trace data and build metadata to display the service-map kibana dashboards.
-=======
 To achieve trace analytics in Data Prepper we have three pipelines `otel-trace-pipeline`, `raw-trace-pipeline` and `service-map-pipeline`
 
 ![Trace Analytics Pipeline](images/TraceAnalyticsFeature.jpg)
->>>>>>> 221b9df4
 
 
 ### OpenTelemetry Trace Source
 
-<<<<<<< HEAD
-We have a generic sink that writes the data to elasticsearch as the destination. The elasticsearch sink has configuration options related to elasticsearch cluster like endpoint, SSL/Username, index name, index template, index state management, etc. 
-For the trace analytics feature, the sink has specific configurations which enables the sink to use indices and index templates specific to this feature. Trace analytics specific elasticsearch indices are,
-                                                                                                                                                                 
-* *otel-v1-apm-span* -  This index stores the output from otel-trace-raw-prepper. 
-* *otel-v1-apm-service-map* - This index stores the output from the service-map-prepper.
-=======
 The [OpenTelemetry source](../../data-prepper-plugins/otel-trace-source/README.md) accepts trace data from the OpenTelemetry collector. The source depends on [OpenTelemetry Protocol](https://github.com/open-telemetry/opentelemetry-specification/tree/master/specification/protocol). The source officially support transport over gRPC. The source also supports industry-standard encryption (TLS/HTTPS). 
->>>>>>> 221b9df4
 
-### Processors
+### Preppers
 
-We have two processors for the Trace Analytics feature,
-* *otel_trace_raw_processor* -  This processor is responsible for converting the trace data in [OpenTelemetry specification](https://github.com/open-telemetry/opentelemetry-proto/tree/master/opentelemetry/proto/trace/v1) to Elasticsearch friendly (JSON) docs. These elasticsearch friendly docs have certain additional fields like duration which are not part of the original OpenTelemetry specification. These additional fields are to make the instant kibana dashboards user-friendly.
-* *service_map_stateful* -  This processor performs the required preprocessing on the trace data and build metadata to display the service-map kibana dashboards.
+We have two preppers for the Trace Analytics feature,
+* *otel_trace_raw_prepper* -  This prepper is responsible for converting the trace data in [OpenTelemetry specification](https://github.com/open-telemetry/opentelemetry-proto/tree/master/opentelemetry/proto/trace/v1) to Elasticsearch friendly (JSON) docs. These elasticsearch friendly docs have certain additional fields like duration which are not part of the original OpenTelemetry specification. These additional fields are to make the instant kibana dashboards user-friendly.
+* *service_map_stateful* -  This prepper performs the required preprocessing on the trace data and build metadata to display the service-map kibana dashboards.
 
 
-<<<<<<< HEAD
-```
-entry-pipeline:
-  delay: "100"
-  source:
-    otel_trace_source:
-      ssl: false
-  sink:
-    - pipeline:
-        name: "raw-pipeline"
-    - pipeline:
-        name: "service-map-pipeline"
-raw-pipeline:
-  source:
-    pipeline:
-      name: "entry-pipeline"
-  prepper:
-    - otel_trace_raw_prepper:
-  sink:
-    - elasticsearch:
-        hosts: [ "https://node-0.example.com:9200" ]
-        cert: "/app/root-ca.pem"
-        username: "admin"
-        password: "admin"
-        trace_analytics_raw: true
-service-map-pipeline:
-  delay: "100"
-  source:
-    pipeline:
-      name: "entry-pipeline"
-  prepper:
-    - service_map_stateful:
-  sink:
-    - elasticsearch:
-        hosts: ["https://node-0.example.com:9200"]
-        cert: "/app/root-ca.pem"
-        username: "admin"
-        password: "admin"
-        trace_analytics_service_map: true
-```
-=======
 ### Elasticsearch sink
 
 We have a generic sink that writes the data to Elasticsearch as the destination. The [elasticsearch sink](../../data-prepper-plugins/elasticsearch/README.md) has configuration options related to elasticsearch cluster like endpoint, SSL/Username, index name, index template, index state management, etc. 
 For the trace analytics feature, the sink has specific configurations which enables the sink to use indices and index templates specific to this feature. Trace analytics specific Elasticsearch indices are,
                                                                                                                                                                  
-* *otel-v1-apm-span* -  This index stores the output from [otel-trace-raw-processor](../../data-prepper-plugins/otel-trace-raw-processor/README.md). 
-* *otel-v1-apm-service-map* - This index stores the output from the [service-map-processor](../../data-prepper-plugins/service-map-stateful/README.md).
->>>>>>> 221b9df4
+* *otel-v1-apm-span* -  This index stores the output from [otel-trace-raw-prepper](../../data-prepper-plugins/otel-trace-raw-prepper/README.md). 
+* *otel-v1-apm-service-map* - This index stores the output from the [service-map-prepper](../../data-prepper-plugins/service-map-stateful/README.md).