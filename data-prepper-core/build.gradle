--- conflicted
+++ resolved
@@ -1,4 +1,3 @@
-<<<<<<< HEAD
 /*
  *  SPDX-License-Identifier: Apache-2.0
  *
@@ -14,8 +13,6 @@
     id 'com.bmuschko.docker-remote-api' version '6.6.1'
 }
 
-=======
->>>>>>> 88e0236d
 sourceSets {
     main {
         resources {
@@ -37,15 +34,10 @@
     implementation "org.apache.bval:bval-extras:2.0.5"
     implementation "org.apache.bval:bval-jsr:2.0.5"
     implementation "org.reflections:reflections:0.9.12"
-<<<<<<< HEAD
-    implementation "io.micrometer:micrometer-core:1.6.6"
-    implementation "io.micrometer:micrometer-registry-prometheus:1.6.6"
-=======
     implementation "io.micrometer:micrometer-core:1.6.5"
     implementation "io.micrometer:micrometer-registry-prometheus:1.6.5"
     implementation "io.micrometer:micrometer-registry-cloudwatch2:1.7.2"
     implementation "software.amazon.awssdk:cloudwatch:2.17.15"
->>>>>>> 88e0236d
     testImplementation "org.hamcrest:hamcrest:2.2"
     testImplementation "org.mockito:mockito-core:3.11.2"
 }
