package com.amazon.situp.plugins.sink.elasticsearch;

import com.amazon.situp.model.configuration.PluginSetting;
import org.apache.http.HttpHost;
import org.apache.http.auth.AuthScope;
import org.apache.http.auth.UsernamePasswordCredentials;
import org.apache.http.client.CredentialsProvider;
<<<<<<< HEAD
import org.apache.http.client.config.RequestConfig;
=======
import org.apache.http.conn.ssl.NoopHostnameVerifier;
>>>>>>> bdb7aaa7
import org.apache.http.conn.ssl.TrustAllStrategy;
import org.apache.http.conn.ssl.TrustStrategy;
import org.apache.http.impl.client.BasicCredentialsProvider;
import org.apache.http.ssl.SSLContexts;
import org.elasticsearch.client.RestClient;
import org.elasticsearch.client.RestClientBuilder;
import org.elasticsearch.client.RestHighLevelClient;

import javax.net.ssl.SSLContext;
<<<<<<< HEAD
import java.security.KeyManagementException;
import java.security.KeyStoreException;
import java.security.NoSuchAlgorithmException;
=======
>>>>>>> bdb7aaa7
import java.util.List;

import static com.google.common.base.Preconditions.checkArgument;

public class ConnectionConfiguration {
  public static final String HOSTS = "hosts";
  public static final String USERNAME = "username";
  public static final String PASSWORD = "password";
  public static final String SOCKET_TIMEOUT = "socket_timeout";
  public static final String CONNECT_TIMEOUT = "connect_timeout";

  private final List<String> hosts;
  private final String username;
  private final String password;
  private final Integer socketTimeout;
  private final Integer connectTimeout;

  public List<String> getHosts() {
    return hosts;
  }

  public String getUsername() {
    return username;
  }

  public String getPassword() {
    return password;
  }

  public Integer getSocketTimeout() {
    return socketTimeout;
  }

  public Integer getConnectTimeout() {
    return connectTimeout;
  }

  public static class Builder {
    private List<String> hosts;
    private String username;
    private String password;
    private Integer socketTimeout;
    private Integer connectTimeout;

    public Builder(final List<String> hosts) {
      checkArgument(hosts != null, "hosts cannot be null");
      checkArgument(hosts.size() > 0, "hosts cannot be empty list");
      this.hosts = hosts;
    }

    public Builder withUsername(final String username) {
      checkArgument(username != null, "username cannot be null");
      this.username = username;
      return this;
    }

    public Builder withPassword(final String password) {
      checkArgument(password != null, "password cannot be null");
      this.password = password;
      return this;
    }

    public Builder withSocketTimeout(final Integer socketTimeout) {
      checkArgument(socketTimeout != null, "socketTimeout cannot be null");
      this.socketTimeout = socketTimeout;
      return this;
    }

    public Builder withConnectTimeout(final Integer connectTimeout) {
      checkArgument(connectTimeout != null, "connectTimeout cannot be null");
      this.connectTimeout = connectTimeout;
      return this;
    }

    public ConnectionConfiguration build() {
      return new ConnectionConfiguration(this);
    }
  }

  private ConnectionConfiguration(final Builder builder) {
    this.hosts = builder.hosts;
    this.username = builder.username;
    this.password = builder.password;
    this.socketTimeout = builder.socketTimeout;
    this.connectTimeout = builder.connectTimeout;
  }

  public static ConnectionConfiguration readConnectionConfiguration(final PluginSetting pluginSetting){
    @SuppressWarnings("unchecked")
    final List<String> hosts = (List<String>) pluginSetting.getAttributeFromSettings(HOSTS);
    ConnectionConfiguration.Builder builder = new ConnectionConfiguration.Builder(hosts);
    final String username = (String) pluginSetting.getAttributeFromSettings(USERNAME);
    if (username != null) {
      builder = builder.withUsername(username);
    }
    final String password = (String) pluginSetting.getAttributeFromSettings(PASSWORD);
    if (password != null) {
      builder = builder.withPassword(password);
    }
    final Integer socketTimeout = (Integer) pluginSetting.getAttributeFromSettings(SOCKET_TIMEOUT);
    if (socketTimeout != null) {
      builder = builder.withSocketTimeout(socketTimeout);
    }
    final Integer connectTimeout = (Integer) pluginSetting.getAttributeFromSettings(CONNECT_TIMEOUT);
    if (connectTimeout != null) {
      builder = builder.withConnectTimeout(connectTimeout);
    }

    return builder.build();
  }

  public RestHighLevelClient createClient() {
    final HttpHost[] httpHosts = new HttpHost[hosts.size()];
    int i = 0;
    for (final String host : hosts) {
      httpHosts[i] = HttpHost.create(host);
      i++;
    }
    final RestClientBuilder restClientBuilder = RestClient.builder(httpHosts);
    final CredentialsProvider credentialsProvider = new BasicCredentialsProvider();
    if (username != null) {
      credentialsProvider.setCredentials(
              AuthScope.ANY, new UsernamePasswordCredentials(username, password));
    }
    // TODO: customize trustStrategy?
    final TrustStrategy trustStrategy = new TrustAllStrategy();
    final SSLContext sslContext;
    try {
      // TODO: load KeyStore
      sslContext = SSLContexts.custom().loadTrustMaterial(null, trustStrategy).build();
    } catch (Exception e) {
      throw new RuntimeException(e.getMessage(), e);
    }
    restClientBuilder.setHttpClientConfigCallback(
            httpClientBuilder -> httpClientBuilder
                    .setDefaultCredentialsProvider(credentialsProvider)
<<<<<<< HEAD
=======
                    .setSSLHostnameVerifier(NoopHostnameVerifier.INSTANCE)
>>>>>>> bdb7aaa7
                    .setSSLContext(sslContext)
    );
    restClientBuilder.setRequestConfigCallback(
            requestConfigBuilder -> {
              if (connectTimeout != null) {
                requestConfigBuilder.setConnectTimeout(connectTimeout);
              }
              if (socketTimeout != null) {
                requestConfigBuilder.setSocketTimeout(socketTimeout);
              }
              return requestConfigBuilder;
            });
    return new RestHighLevelClient(restClientBuilder);
  }
}<|MERGE_RESOLUTION|>--- conflicted
+++ resolved
@@ -5,11 +5,7 @@
 import org.apache.http.auth.AuthScope;
 import org.apache.http.auth.UsernamePasswordCredentials;
 import org.apache.http.client.CredentialsProvider;
-<<<<<<< HEAD
-import org.apache.http.client.config.RequestConfig;
-=======
 import org.apache.http.conn.ssl.NoopHostnameVerifier;
->>>>>>> bdb7aaa7
 import org.apache.http.conn.ssl.TrustAllStrategy;
 import org.apache.http.conn.ssl.TrustStrategy;
 import org.apache.http.impl.client.BasicCredentialsProvider;
@@ -19,12 +15,6 @@
 import org.elasticsearch.client.RestHighLevelClient;
 
 import javax.net.ssl.SSLContext;
-<<<<<<< HEAD
-import java.security.KeyManagementException;
-import java.security.KeyStoreException;
-import java.security.NoSuchAlgorithmException;
-=======
->>>>>>> bdb7aaa7
 import java.util.List;
 
 import static com.google.common.base.Preconditions.checkArgument;
@@ -161,10 +151,7 @@
     restClientBuilder.setHttpClientConfigCallback(
             httpClientBuilder -> httpClientBuilder
                     .setDefaultCredentialsProvider(credentialsProvider)
-<<<<<<< HEAD
-=======
                     .setSSLHostnameVerifier(NoopHostnameVerifier.INSTANCE)
->>>>>>> bdb7aaa7
                     .setSSLContext(sslContext)
     );
     restClientBuilder.setRequestConfigCallback(
